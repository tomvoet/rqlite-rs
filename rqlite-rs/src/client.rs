use std::{
    collections::{HashSet, VecDeque},
    sync::{Arc, RwLock},
};

use crate::{
    batch::BatchResult,
    config::{self, RqliteClientConfig, RqliteClientConfigBuilder},
    error::{ClientBuilderError, RequestError},
    node::{Node, NodeResponse, RemoveNodeRequest},
    query::{self, QueryArgs, RqliteQuery},
    query_result::QueryResult,
    request::{RequestOptions, RqliteQueryParam, RqliteQueryParams},
    response::{RqliteResponseRaw, RqliteResult},
    select::RqliteSelectResults,
};
use base64::{engine::general_purpose, Engine};
use reqwest::header;
use rqlite_rs_core::Row;

/// A client for interacting with a rqlite cluster.
pub struct RqliteClient {
    client: reqwest::Client,
    hosts: Arc<RwLock<VecDeque<String>>>,
    config: RqliteClientConfig,
}

/// A builder for creating a [`RqliteClient`].
#[derive(Default)]
pub struct RqliteClientBuilder {
    /// This uses a HashSet to ensure that no duplicate hosts are added.
    hosts: HashSet<String>,
    /// The configration for the client.
    config: RqliteClientConfigBuilder,
    // The base64 encoded credentials used to make authorized requests to the Rqlite cluster
    basic_auth: Option<String>,
}

impl RqliteClientBuilder {
    /// Creates a new [`RqliteClientBuilder`].
    pub fn new() -> Self {
        RqliteClientBuilder::default()
    }

    /// Adds basic auth credentials
    pub fn auth(mut self, user: &str, password: &str) -> Self {
        self.basic_auth = Some(general_purpose::STANDARD.encode(format!("{}:{}", user, password)));
        self
    }

    /// Adds a known host to the builder.
    pub fn known_host(mut self, host: impl ToString) -> Self {
        self.hosts.insert(host.to_string());
        self
    }

    /// Adds a default query parameter to the builder.
    pub fn default_query_params(mut self, params: Vec<RqliteQueryParam>) -> Self {
        self.config = self.config.default_query_params(params);
        self
    }

    /// Sets the scheme for the client.
    pub fn scheme(mut self, scheme: config::Scheme) -> Self {
        self.config = self.config.scheme(scheme);
        self
    }

    /// Builds the [`RqliteClient`] with the provided hosts.
    pub fn build(self) -> Result<RqliteClient, ClientBuilderError> {
        if self.hosts.is_empty() {
            return Err(ClientBuilderError::NoHostsProvided);
        }

        let hosts = VecDeque::from(self.hosts.into_iter().collect::<Vec<String>>());

        let mut headers = header::HeaderMap::new();
        headers.insert(
            header::CONTENT_TYPE,
            header::HeaderValue::from_static("application/json"),
        );

<<<<<<< HEAD
        if let Some(credentials) = self.basic_auth {
            let basic_auth_fmt = format!("Basic {}", credentials);
            headers.insert(
                header::AUTHORIZATION,
                header::HeaderValue::from_str(basic_auth_fmt.as_str())?,
            );
        }

        let client = reqwest::ClientBuilder::new()
=======
        let mut client = reqwest::ClientBuilder::new()
>>>>>>> 20b48122
            .timeout(std::time::Duration::from_secs(5))
            .default_headers(headers);

        if let Some(config::Scheme::Https) = self.config.scheme {
            client = client.https_only(true)
        }

        Ok(RqliteClient {
            client: client.build()?,
            hosts: Arc::new(RwLock::new(hosts)),
            config: self.config.build(),
        })
    }
}

impl RqliteClient {
    fn shift_host(&self) {
        let mut hosts = self.hosts.write().unwrap();
        hosts.rotate_left(1);
    }

    async fn try_request(
        &self,
        mut options: RequestOptions,
    ) -> Result<reqwest::Response, RequestError> {
        let (mut host, host_count) = {
            let hosts = self.hosts.read().unwrap();
            (hosts[0].clone(), hosts.len())
        };

        if let Some(default_params) = &self.config.default_query_params {
            options.merge_default_query_params(default_params);
        };

        for _ in 0..host_count {
            let req = options.to_reqwest_request(&self.client, host.as_str(), &self.config.scheme);

            match req.send().await {
                Ok(res) if res.status().is_success() => return Ok(res),
                Ok(res) => match res.status() {
                    reqwest::StatusCode::UNAUTHORIZED => {
                        return Err(RequestError::Unauthorized);
                    }
                    status => {
                        return Err(RequestError::ReqwestError {
                            body: res.text().await?,
                            status,
                        });
                    }
                },
                Err(e) => self.handle_request_error(e, &mut host)?,
            }
        }

        Err(RequestError::NoAvailableHosts)
    }

    fn handle_request_error(
        &self,
        e: reqwest::Error,
        host: &mut String,
    ) -> Result<(), RequestError> {
        if e.is_connect() || e.is_timeout() {
            let previous_host = host.clone();
            self.shift_host();
            let hosts = self.hosts.read().unwrap();
            *host = hosts[0].clone();
            println!("Connection to {} failed, trying {}", previous_host, *host);
            Ok(())
        } else {
            Err(RequestError::SwitchoverWrongError(e.to_string()))
        }
    }

    async fn exec_query<T>(&self, q: query::RqliteQuery) -> Result<RqliteResult<T>, RequestError>
    where
        T: serde::de::DeserializeOwned + Clone,
    {
        let res = self
            .try_request(RequestOptions {
                endpoint: q.endpoint(),
                body: Some(
                    q.into_json()
                        .map_err(RequestError::FailedParseRequestBody)?,
                ),
                ..Default::default()
            })
            .await?;

        let body = res.text().await?;

        let response = serde_json::from_str::<RqliteResponseRaw<T>>(&body)
            .map_err(RequestError::FailedParseResponseBody)?;

        response
            .results
            .into_iter()
            .next()
            .ok_or(RequestError::NoRowsReturned)
    }

    // To be implemented for different types of queries such as batch or qeued queries
    //async fn exec_many<T>(
    //    &self,
    //    qs: Vec<query::RqliteQuery>,
    //    params: impl Into<Option<Vec<RequestQueryParam>>>,
    //) -> anyhow::Result<Vec<RqliteResult<T>>>
    //where
    //    T: serde::de::DeserializeOwned + Clone,
    //{
    //    let args = QueryArgs::from(qs);
    //    let body = serde_json::to_string(&args)?;
    //
    //    let res = self.try_request("request", body, None).await?;
    //
    //    let body = res.text().await?;
    //
    //    let response = serde_json::from_str::<RqliteResponseRaw<T>>(&body)?;
    //
    //    Ok(response.results)
    //}

    /// Executes a query that returns results.
    /// Returns a vector of [`Row`]s if the query was successful, otherwise an error.
    pub async fn fetch<Q>(&self, q: Q) -> Result<Vec<Row>, RequestError>
    where
        Q: TryInto<RqliteQuery>,
        RequestError: From<Q::Error>,
    {
        let result = self
            .exec_query::<RqliteSelectResults>(q.try_into()?)
            .await?;

        match result {
            RqliteResult::Success(qr) => Ok(qr.rows()),
            RqliteResult::Error(qe) => Err(RequestError::DatabaseError(qe.error)),
        }
    }

    /// Executes a query that does not return any results.
    /// Returns the [`QueryResult`] if the query was successful, otherwise an error.
    /// Is primarily used for `INSERT`, `UPDATE`, `DELETE` and `CREATE` queries.
    pub async fn exec<Q>(&self, q: Q) -> Result<QueryResult, RequestError>
    where
        Q: TryInto<RqliteQuery>,
        RequestError: From<Q::Error>,
    {
        let query_result = self.exec_query::<QueryResult>(q.try_into()?).await?;

        match query_result {
            RqliteResult::Success(qr) => Ok(qr),
            RqliteResult::Error(qe) => Err(RequestError::DatabaseError(qe.error)),
        }
    }

    /// Executes a batch of queries.
    /// It allows sending multiple queries in a single request.
    /// This can be more efficient and reduces round-trips to the database.
    /// Returns a vector of [`RqliteResult`]s.
    /// Each result contains the result of the corresponding query in the batch.
    /// If a query fails, the corresponding result will contain an error.
    ///
    /// For more information on batch queries, see the [rqlite documentation](https://rqlite.io/docs/api/bulk-api/).
    pub async fn batch<Q>(&self, qs: Vec<Q>) -> Result<Vec<RqliteResult<BatchResult>>, RequestError>
    where
        Q: TryInto<RqliteQuery>,
        RequestError: From<Q::Error>,
    {
        let queries = qs
            .into_iter()
            .map(|q| q.try_into())
            .collect::<Result<Vec<RqliteQuery>, _>>()?;

        let batch = QueryArgs::from(queries);
        let body = serde_json::to_string(&batch).map_err(RequestError::FailedParseRequestBody)?;

        let res = self
            .try_request(RequestOptions {
                endpoint: "db/request".to_string(),
                body: Some(body),
                ..Default::default()
            })
            .await?;

        let body = res.text().await?;

        let results = serde_json::from_str::<RqliteResponseRaw<BatchResult>>(&body)
            .map_err(RequestError::FailedParseResponseBody)?
            .results;

        Ok(results)
    }

    /// Executes a transaction.
    /// A transaction is a set of queries that are executed as a single unit.
    /// If any of the queries fail, the entire transaction is rolled back.
    /// Returns a vector of [`RqliteResult`]s.
    ///
    /// For more information on transactions, see the [rqlite documentation](https://rqlite.io/docs/api/api/#transactions).
    pub async fn transaction<Q>(
        &self,
        qs: Vec<Q>,
    ) -> Result<Vec<RqliteResult<QueryResult>>, RequestError>
    where
        Q: TryInto<RqliteQuery>,
        RequestError: From<Q::Error>,
    {
        let queries = qs
            .into_iter()
            .map(|q| q.try_into())
            .collect::<Result<Vec<RqliteQuery>, _>>()?;

        let batch = QueryArgs::from(queries);
        let body = serde_json::to_string(&batch).map_err(RequestError::FailedParseRequestBody)?;

        let res = self
            .try_request(RequestOptions {
                endpoint: "db/execute".to_string(),
                body: Some(body),
                params: Some(
                    RqliteQueryParams::new()
                        .transaction()
                        .into_request_query_params(),
                ),
                ..Default::default()
            })
            .await?;

        let body = res.text().await?;

        let results = serde_json::from_str::<RqliteResponseRaw<QueryResult>>(&body)
            .map_err(RequestError::FailedParseResponseBody)?
            .results;

        Ok(results)
    }

    /// Asynchronously executes multiple queries.
    /// This results in much higher write performance.
    ///
    /// For more information on queued queries, see the [rqlite documentation](https://rqlite.io/docs/api/queued-writes/).
    pub async fn queue<Q>(&self, qs: Vec<Q>) -> Result<(), RequestError>
    where
        Q: TryInto<RqliteQuery>,
        RequestError: From<Q::Error>,
    {
        let queries = qs
            .into_iter()
            .map(|q| q.try_into())
            .collect::<Result<Vec<RqliteQuery>, _>>()?;

        let batch = QueryArgs::from(queries);
        let body = serde_json::to_string(&batch).map_err(RequestError::FailedParseRequestBody)?;

        self.try_request(RequestOptions {
            endpoint: "db/execute".to_string(),
            body: Some(body),
            params: Some(RqliteQueryParams::new().queue().into_request_query_params()),
            ..Default::default()
        })
        .await?;

        Ok(())
    }

    /// Checks if the rqlite cluster is ready.
    /// Returns `true` if the cluster is ready, otherwise `false`.
    pub async fn ready(&self) -> bool {
        match self
            .try_request(RequestOptions {
                endpoint: "readyz".to_string(),
                method: reqwest::Method::GET,
                ..Default::default()
            })
            .await
        {
            Ok(res) => res.status() == reqwest::StatusCode::OK,
            Err(_) => false,
        }
    }

    /// Retrieves the nodes in the rqlite cluster.
    /// Returns a vector of [`Node`]s.
    pub async fn nodes(&self) -> Result<Vec<Node>, RequestError> {
        let res = self
            .try_request(RequestOptions {
                endpoint: "nodes".to_string(),
                params: Some(
                    RqliteQueryParams::new()
                        .ver("2".to_string())
                        .into_request_query_params(),
                ),
                method: reqwest::Method::GET,
                ..Default::default()
            })
            .await?;

        let body = res.text().await?;

        let response = serde_json::from_str::<NodeResponse>(&body)
            .map_err(RequestError::FailedParseResponseBody)?;

        Ok(response.nodes)
    }

    /// Retrieves current the leader of the rqlite cluster.
    /// Returns a [`Node`] if a leader is found, otherwise `None`.
    pub async fn leader(&self) -> Result<Option<Node>, RequestError> {
        let nodes = self.nodes().await?;

        Ok(nodes.into_iter().find(|n| n.leader))
    }

    /// Removes a node from the rqlite cluster.
    /// Returns Ok on success and Err in case of an error.
    pub async fn remove_node(&self, id: &str) -> Result<(), RequestError> {
        let body = serde_json::to_string(&RemoveNodeRequest { id: id.to_string() })
            .map_err(RequestError::FailedParseRequestBody)?;

        let res = self
            .try_request(RequestOptions {
                endpoint: "remove".to_string(),
                body: Some(body),
                method: reqwest::Method::DELETE,
                ..Default::default()
            })
            .await?;

        if res.status().is_success() {
            Ok(())
        } else {
            Err(RequestError::DatabaseError(format!(
                "Failed to remove node: {}",
                res.text()
                    .await
                    .map_err(RequestError::FailedReadingResponse)?
            )))
        }
    }
}<|MERGE_RESOLUTION|>--- conflicted
+++ resolved
@@ -80,7 +80,6 @@
             header::HeaderValue::from_static("application/json"),
         );
 
-<<<<<<< HEAD
         if let Some(credentials) = self.basic_auth {
             let basic_auth_fmt = format!("Basic {}", credentials);
             headers.insert(
@@ -89,10 +88,7 @@
             );
         }
 
-        let client = reqwest::ClientBuilder::new()
-=======
         let mut client = reqwest::ClientBuilder::new()
->>>>>>> 20b48122
             .timeout(std::time::Duration::from_secs(5))
             .default_headers(headers);
 
