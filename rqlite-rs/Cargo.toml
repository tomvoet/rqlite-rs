[package]
name = "rqlite-rs"
version = "0.3.12"
edition = "2021"
publish = true
license = "MIT"
description = "Async rqlite client for Rust"
repository = "https://github.com/tomvoet/rqlite-rs"
readme = "../README.md"
keywords = ["rqlite", "database", "async"]
categories = ["database", "asynchronous"]
authors = ["Tom Voet <tomvoet@pm.me>"]
documentation = "https://docs.rs/rqlite-rs/"

[features]
default = ["macros", "native-tls"]

native-tls = ["reqwest/native-tls"]
rustls-tls = ["reqwest/rustls-tls"]

macros = ["rqlite-rs-macros"]

[dependencies]
<<<<<<< HEAD
rqlite-rs-macros = { version = "0.2.5", path = "../rqlite-rs-macros", optional = true }
rqlite-rs-core = { version = "0.2.6", path = "../rqlite-rs-core" }
reqwest = { version = "0.12.2", default-features = false }
base64 = "0.22.0"
=======
rqlite-rs-macros = { version = "0.2.6", path = "../rqlite-rs-macros", optional = true }
rqlite-rs-core = { version = "0.2.7", path = "../rqlite-rs-core" }
reqwest = { version = "0.12.3", default-features = false }
>>>>>>> 20b48122
serde.workspace = true
serde_json.workspace = true
thiserror.workspace = true<|MERGE_RESOLUTION|>--- conflicted
+++ resolved
@@ -21,16 +21,10 @@
 macros = ["rqlite-rs-macros"]
 
 [dependencies]
-<<<<<<< HEAD
-rqlite-rs-macros = { version = "0.2.5", path = "../rqlite-rs-macros", optional = true }
-rqlite-rs-core = { version = "0.2.6", path = "../rqlite-rs-core" }
-reqwest = { version = "0.12.2", default-features = false }
-base64 = "0.22.0"
-=======
 rqlite-rs-macros = { version = "0.2.6", path = "../rqlite-rs-macros", optional = true }
 rqlite-rs-core = { version = "0.2.7", path = "../rqlite-rs-core" }
 reqwest = { version = "0.12.3", default-features = false }
->>>>>>> 20b48122
+base64 = "0.22.0"
 serde.workspace = true
 serde_json.workspace = true
 thiserror.workspace = true