[package]
edition = "2021"
name = "examples"
publish = false
version = "0.0.0"

[dev-dependencies]
rqlite-rs = { version = "0.3.12", path = "../rqlite-rs" }
tokio = { version = "1.36.0", features = ["rt-multi-thread", "macros"] }
anyhow = "1.0.81"

[[example]]
name = "list-tables"
path = "list-tables.rs"

[[example]]
name = "get-nodes"
path = "get-nodes.rs"

[[example]]
name = "batch"
path = "batch.rs"

[[example]]
name = "fallback-node"
path = "fallback-node.rs"

[[example]]
<<<<<<< HEAD
name = "basic-auth"
path = "basic-auth.rs"
=======
name = "https"
path = "https.rs"
>>>>>>> 20b48122
<|MERGE_RESOLUTION|>--- conflicted
+++ resolved
@@ -26,10 +26,9 @@
 path = "fallback-node.rs"
 
 [[example]]
-<<<<<<< HEAD
 name = "basic-auth"
 path = "basic-auth.rs"
-=======
+
+[[example]]
 name = "https"
-path = "https.rs"
->>>>>>> 20b48122
+path = "https.rs"